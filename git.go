package git

/*
#cgo pkg-config: libgit2
#include <git2.h>
#include <git2/errors.h>
*/
import "C"
import (
	"bytes"
	"errors"
<<<<<<< HEAD
	"runtime"
	"unsafe"
=======
>>>>>>> f66502aa
	"strings"
	"unsafe"
)

const (
	ITEROVER  = C.GIT_ITEROVER
	EEXISTS   = C.GIT_EEXISTS
	ENOTFOUND = C.GIT_ENOTFOUND
)

var (
	ErrIterOver = errors.New("Iteration is over")
)

func init() {
	C.git_threads_init()
}

// Oid
type Oid struct {
	bytes [20]byte
}

func newOidFromC(coid *C.git_oid) *Oid {
	if coid == nil {
		return nil
	}

	oid := new(Oid)
	copy(oid.bytes[0:20], C.GoBytes(unsafe.Pointer(coid), 20))
	return oid
}

func NewOid(b []byte) *Oid {
	oid := new(Oid)
	copy(oid.bytes[0:20], b[0:20])
	return oid
}

func (oid *Oid) toC() *C.git_oid {
	return (*C.git_oid)(unsafe.Pointer(&oid.bytes))
}

func NewOidFromString(s string) (*Oid, error) {
	o := new(Oid)
	cs := C.CString(s)
	defer C.free(unsafe.Pointer(cs))

	runtime.LockOSThread()
	defer runtime.UnlockOSThread()

	if C.git_oid_fromstr(o.toC(), cs) < 0 {
		return nil, LastError()
	}

	return o, nil
}

func (oid *Oid) String() string {
	buf := make([]byte, 40)
	C.git_oid_fmt((*C.char)(unsafe.Pointer(&buf[0])), oid.toC())
	return string(buf)
}

func (oid *Oid) Bytes() []byte {
	return oid.bytes[0:]
}

func (oid *Oid) Cmp(oid2 *Oid) int {
	return bytes.Compare(oid.bytes[:], oid2.bytes[:])
}

func (oid *Oid) Copy() *Oid {
	ret := new(Oid)
	copy(ret.bytes[:], oid.bytes[:])
	return ret
}

func (oid *Oid) Equal(oid2 *Oid) bool {
	return bytes.Equal(oid.bytes[:], oid2.bytes[:])
}

func (oid *Oid) IsZero() bool {
	for _, a := range oid.bytes {
		if a != '0' {
			return false
		}
	}
	return true
}

func (oid *Oid) NCmp(oid2 *Oid, n uint) int {
	return bytes.Compare(oid.bytes[:n], oid2.bytes[:n])
}

func ShortenOids(ids []*Oid, minlen int) (int, error) {
	shorten := C.git_oid_shorten_new(C.size_t(minlen))
	if shorten == nil {
		panic("Out of memory")
	}
	defer C.git_oid_shorten_free(shorten)

	var ret C.int

	runtime.LockOSThread()
	defer runtime.UnlockOSThread()

	for _, id := range ids {
		buf := make([]byte, 41)
		C.git_oid_fmt((*C.char)(unsafe.Pointer(&buf[0])), id.toC())
		buf[40] = 0
		ret = C.git_oid_shorten_add(shorten, (*C.char)(unsafe.Pointer(&buf[0])))
		if ret < 0 {
			return int(ret), LastError()
		}
	}
	return int(ret), nil
}

type GitError struct {
	Message string
	Code    int
}

func (e GitError) Error() string {
	return e.Message
}

func LastError() error {
	err := C.giterr_last()
	if err == nil {
		return &GitError{"No message", 0}
	}
	return &GitError{C.GoString(err.message), int(err.klass)}
}

func cbool(b bool) C.int {
	if b {
		return C.int(1)
	}
	return C.int(0)
}

func ucbool(b bool) C.uint {
	if b {
		return C.uint(1)
	}
	return C.uint(0)
}

func Discover(start string, across_fs bool, ceiling_dirs []string) (string, error) {
	ceildirs := C.CString(strings.Join(ceiling_dirs, string(C.GIT_PATH_LIST_SEPARATOR)))
	defer C.free(unsafe.Pointer(ceildirs))

	cstart := C.CString(start)
	defer C.free(unsafe.Pointer(cstart))

	retpath := (*C.git_buf)(C.malloc(C.GIT_PATH_MAX))
	defer C.git_buf_free(retpath)

<<<<<<< HEAD
	runtime.LockOSThread()
	defer runtime.UnlockOSThread()

	r := C.git_repository_discover(retpath, C.GIT_PATH_MAX, cstart, cbool(across_fs), ceildirs)
=======
	r := C.git_repository_discover(retpath, cstart, cbool(across_fs), ceildirs)
>>>>>>> f66502aa

	if r == 0 {
		return C.GoString(retpath.ptr), nil
	}

	return "", LastError()
}<|MERGE_RESOLUTION|>--- conflicted
+++ resolved
@@ -9,11 +9,7 @@
 import (
 	"bytes"
 	"errors"
-<<<<<<< HEAD
 	"runtime"
-	"unsafe"
-=======
->>>>>>> f66502aa
 	"strings"
 	"unsafe"
 )
@@ -174,14 +170,10 @@
 	retpath := (*C.git_buf)(C.malloc(C.GIT_PATH_MAX))
 	defer C.git_buf_free(retpath)
 
-<<<<<<< HEAD
 	runtime.LockOSThread()
 	defer runtime.UnlockOSThread()
 
-	r := C.git_repository_discover(retpath, C.GIT_PATH_MAX, cstart, cbool(across_fs), ceildirs)
-=======
 	r := C.git_repository_discover(retpath, cstart, cbool(across_fs), ceildirs)
->>>>>>> f66502aa
 
 	if r == 0 {
 		return C.GoString(retpath.ptr), nil
