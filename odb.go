package git

/*
#include <git2.h>
#include <git2/errors.h>

extern int _go_git_odb_foreach(git_odb *db, void *payload);
extern void _go_git_odb_backend_free(git_odb_backend *backend);
*/
import "C"
import (
	"reflect"
	"runtime"
	"unsafe"
)

type Odb struct {
	ptr *C.git_odb
}

type OdbBackend struct {
	ptr *C.git_odb_backend
}

func NewOdb() (odb *Odb, err error) {
	odb = new(Odb)

	ret := C.git_odb_new(&odb.ptr)
	if ret < 0 {
		return nil, LastError()
	}

	runtime.SetFinalizer(odb, (*Odb).Free)
	return odb, nil
}

func NewOdbBackendFromC(ptr *C.git_odb_backend) (backend *OdbBackend) {
	backend = &OdbBackend{ptr}
	return backend
}

func (v *Odb) AddBackend(backend *OdbBackend, priority int) (err error) {
	ret := C.git_odb_add_backend(v.ptr, backend.ptr, C.int(priority))
	if ret < 0 {
		backend.Free()
		err = LastError()
	}
	return nil
}

func (v *Odb) Exists(oid *Oid) bool {
	ret := C.git_odb_exists(v.ptr, oid.toC())
	return ret != 0
}

func (v *Odb) Write(data []byte, otype ObjectType) (oid *Oid, err error) {
	oid = new(Oid)
	hdr := (*reflect.SliceHeader)(unsafe.Pointer(&data))

	runtime.LockOSThread()
	defer runtime.UnlockOSThread()

	ret := C.git_odb_write(oid.toC(), v.ptr, unsafe.Pointer(hdr.Data), C.size_t(hdr.Len), C.git_otype(otype))

	if ret < 0 {
<<<<<<< HEAD
		return nil, LastError()
=======
		err = MakeGitError(ret)
>>>>>>> 9cd1d129
	}

	return oid, nil
}

func (v *Odb) Read(oid *Oid) (obj *OdbObject, err error) {
	obj = new(OdbObject)

	runtime.LockOSThread()
	defer runtime.UnlockOSThread()

	ret := C.git_odb_read(&obj.ptr, v.ptr, oid.toC())
	if ret < 0 {
		return nil, MakeGitError(ret)
	}

	runtime.SetFinalizer(obj, (*OdbObject).Free)
	return obj, nil
}

//export odbForEachCb
func odbForEachCb(id *C.git_oid, payload unsafe.Pointer) int {
	ch := *(*chan *Oid)(payload)
	oid := newOidFromC(id)
	// Because the channel is unbuffered, we never read our own data. If ch is
	// readable, the user has sent something on it, which means we should
	// abort.
	select {
	case ch <- oid:
	case <-ch:
		return -1
	}
	return 0
}

func (v *Odb) forEachWrap(ch chan *Oid) {
	C._go_git_odb_foreach(v.ptr, unsafe.Pointer(&ch))
	close(ch)
}

func (v *Odb) ForEach() chan *Oid {
	ch := make(chan *Oid, 0)
	go v.forEachWrap(ch)
	return ch
}

// Hash determines the object-ID (sha1) of a data buffer.
func (v *Odb) Hash(data []byte, otype ObjectType) (oid *Oid, err error) {
	oid = new(Oid)
	header := (*reflect.SliceHeader)(unsafe.Pointer(&data))
	ptr := unsafe.Pointer(header.Data)

	runtime.LockOSThread()
	defer runtime.UnlockOSThread()

	ret := C.git_odb_hash(oid.toC(), ptr, C.size_t(header.Len), C.git_otype(otype));
	if ret < 0 {
<<<<<<< HEAD
		return nil, LastError()
=======
		err = MakeGitError(ret)
>>>>>>> 9cd1d129
	}
	return oid, nil
}

// NewReadStream opens a read stream from the ODB. Reading from it will give you the
// contents of the object.
func (v *Odb) NewReadStream(id *Oid) (*OdbReadStream, error) {
	stream := new(OdbReadStream)
	ret := C.git_odb_open_rstream(&stream.ptr, v.ptr, id.toC())
	if ret < 0 {
		return nil, MakeGitError(ret)
	}

	runtime.SetFinalizer(stream, (*OdbReadStream).Free)
	return stream, nil
}

// NewWriteStream opens a write stream to the ODB, which allows you to
// create a new object in the database. The size and type must be
// known in advance
func (v *Odb) NewWriteStream(size int, otype ObjectType) (*OdbWriteStream, error) {
	stream := new(OdbWriteStream)
	ret := C.git_odb_open_wstream(&stream.ptr, v.ptr, C.size_t(size), C.git_otype(otype))
	if ret < 0 {
		return nil, MakeGitError(ret)
	}

	runtime.SetFinalizer(stream, (*OdbWriteStream).Free)
	return stream, nil
}

func (v *OdbBackend) Free() {
	C._go_git_odb_backend_free(v.ptr)
}

type OdbObject struct {
	ptr *C.git_odb_object
}

func (v *OdbObject) Free() {
	runtime.SetFinalizer(v, nil)
	C.git_odb_object_free(v.ptr)
}

func (object *OdbObject) Id() (oid *Oid) {
	return newOidFromC(C.git_odb_object_id(object.ptr))
}

func (object *OdbObject) Len() (len uint64) {
	return uint64(C.git_odb_object_size(object.ptr))
}

func (object *OdbObject) Data() (data []byte) {
	var c_blob unsafe.Pointer = C.git_odb_object_data(object.ptr)
	var blob []byte

	len := int(C.git_odb_object_size(object.ptr))

	sliceHeader := (*reflect.SliceHeader)((unsafe.Pointer(&blob)))
	sliceHeader.Cap = len
	sliceHeader.Len = len
	sliceHeader.Data = uintptr(c_blob)

	return blob
}

type OdbReadStream struct {
	ptr *C.git_odb_stream
}

// Read reads from the stream
func (stream *OdbReadStream) Read(data []byte) (int, error) {
	header := (*reflect.SliceHeader)(unsafe.Pointer(&data))
	ptr := (*C.char)(unsafe.Pointer(header.Data))
	size := C.size_t(header.Cap)
	ret := C.git_odb_stream_read(stream.ptr, ptr, size)
	if ret < 0 {
		return 0, MakeGitError(ret)
	}

	header.Len = int(ret)

	return len(data), nil
}

// Close is a dummy function in order to implement the Closer and
// ReadCloser interfaces
func (stream *OdbReadStream) Close() error {
	return nil
}

func (stream *OdbReadStream) Free() {
	runtime.SetFinalizer(stream, nil)
	C.git_odb_stream_free(stream.ptr)
}

type OdbWriteStream struct {
	ptr *C.git_odb_stream
	Id  Oid
}

// Write writes to the stream
func (stream *OdbWriteStream) Write(data []byte) (int, error) {
	header := (*reflect.SliceHeader)(unsafe.Pointer(&data))
	ptr := (*C.char)(unsafe.Pointer(header.Data))
	size := C.size_t(header.Len)

	ret := C.git_odb_stream_write(stream.ptr, ptr, size)
	if ret < 0 {
		return 0, MakeGitError(ret)
	}

	return len(data), nil
}

// Close signals that all the data has been written and stores the
// resulting object id in the stream's Id field.
func (stream *OdbWriteStream) Close() error {
	ret := C.git_odb_stream_finalize_write(stream.Id.toC(), stream.ptr)
	if ret < 0 {
		return MakeGitError(ret)
	}

	return nil
}

func (stream *OdbWriteStream) Free() {
	runtime.SetFinalizer(stream, nil)
	C.git_odb_stream_free(stream.ptr)
}<|MERGE_RESOLUTION|>--- conflicted
+++ resolved
@@ -63,11 +63,7 @@
 	ret := C.git_odb_write(oid.toC(), v.ptr, unsafe.Pointer(hdr.Data), C.size_t(hdr.Len), C.git_otype(otype))
 
 	if ret < 0 {
-<<<<<<< HEAD
-		return nil, LastError()
-=======
-		err = MakeGitError(ret)
->>>>>>> 9cd1d129
+		return nil, MakeGitError(ret)
 	}
 
 	return oid, nil
@@ -125,11 +121,7 @@
 
 	ret := C.git_odb_hash(oid.toC(), ptr, C.size_t(header.Len), C.git_otype(otype));
 	if ret < 0 {
-<<<<<<< HEAD
-		return nil, LastError()
-=======
-		err = MakeGitError(ret)
->>>>>>> 9cd1d129
+		return nil, MakeGitError(ret)
 	}
 	return oid, nil
 }
