package git

/*
#include <git2.h>
#include <git2/errors.h>
*/
import "C"
import (
	"runtime"
	"unsafe"
)

type ReferenceType int

const (
	ReferenceSymbolic ReferenceType = C.GIT_REF_SYMBOLIC
	ReferenceOid                    = C.GIT_REF_OID
)

type Reference struct {
	ptr *C.git_reference
}

func newReferenceFromC(ptr *C.git_reference) *Reference {
	ref := &Reference{ptr}
	runtime.SetFinalizer(ref, (*Reference).Free)

	return ref
}

func (v *Reference) SetSymbolicTarget(target string, sig *Signature, msg string) (*Reference, error) {
	var ptr *C.git_reference

	ctarget := C.CString(target)
	defer C.free(unsafe.Pointer(ctarget))

<<<<<<< HEAD
	runtime.LockOSThread()
	defer runtime.UnlockOSThread()

	ret := C.git_reference_symbolic_set_target(&ptr, v.ptr, ctarget)
=======
	csig := sig.toC()
	defer C.free(unsafe.Pointer(csig))

	cmsg := C.CString(msg)
	defer C.free(unsafe.Pointer(cmsg))

	ret := C.git_reference_symbolic_set_target(&ptr, v.ptr, ctarget, csig, cmsg)
>>>>>>> f66502aa
	if ret < 0 {
		return nil, LastError()
	}

	return newReferenceFromC(ptr), nil
}

func (v *Reference) SetTarget(target *Oid, sig *Signature, msg string) (*Reference, error) {
	var ptr *C.git_reference

<<<<<<< HEAD
	runtime.LockOSThread()
	defer runtime.UnlockOSThread()

	ret := C.git_reference_set_target(&ptr, v.ptr, target.toC())
=======
	csig := sig.toC()
	defer C.free(unsafe.Pointer(csig))

	cmsg := C.CString(msg)
	defer C.free(unsafe.Pointer(cmsg))

	ret := C.git_reference_set_target(&ptr, v.ptr, target.toC(), csig, cmsg)
>>>>>>> f66502aa
	if ret < 0 {
		return nil, LastError()
	}

	return newReferenceFromC(ptr), nil
}

func (v *Reference) Resolve() (*Reference, error) {
	var ptr *C.git_reference

	runtime.LockOSThread()
	defer runtime.UnlockOSThread()

	ret := C.git_reference_resolve(&ptr, v.ptr)
	if ret < 0 {
		return nil, LastError()
	}

	return newReferenceFromC(ptr), nil
}

func (v *Reference) Rename(name string, force bool) (*Reference, error) {
	var ptr *C.git_reference
	cname := C.CString(name)
	defer C.free(unsafe.Pointer(cname))

	runtime.LockOSThread()
	defer runtime.UnlockOSThread()

	ret := C.git_reference_rename(&ptr, v.ptr, cname, cbool(force))

	if ret < 0 {
		return nil, LastError()
	}

	return newReferenceFromC(ptr), nil
}

func (v *Reference) Target() *Oid {
	return newOidFromC(C.git_reference_target(v.ptr))
}

func (v *Reference) SymbolicTarget() string {
	cstr := C.git_reference_symbolic_target(v.ptr)
	if cstr == nil {
		return ""
	}

	return C.GoString(cstr)
}

func (v *Reference) Delete() error {
	runtime.LockOSThread()
	defer runtime.UnlockOSThread()

	ret := C.git_reference_delete(v.ptr)

	if ret < 0 {
		return LastError()
	}

	return nil
}

func (v *Reference) Name() string {
	return C.GoString(C.git_reference_name(v.ptr))
}

func (v *Reference) Type() ReferenceType {
	return ReferenceType(C.git_reference_type(v.ptr))
}

func (v *Reference) Free() {
	runtime.SetFinalizer(v, nil)
	C.git_reference_free(v.ptr)
}

type ReferenceIterator struct {
	ptr  *C.git_reference_iterator
	repo *Repository
}

// NewReferenceIterator creates a new iterator over reference names
func (repo *Repository) NewReferenceIterator() (*ReferenceIterator, error) {
	var ptr *C.git_reference_iterator

	runtime.LockOSThread()
	defer runtime.UnlockOSThread()

	ret := C.git_reference_iterator_new(&ptr, repo.ptr)
	if ret < 0 {
		return nil, LastError()
	}

	iter := &ReferenceIterator{repo: repo, ptr: ptr}
	runtime.SetFinalizer(iter, (*ReferenceIterator).Free)
	return iter, nil
}

// NewReferenceIteratorGlob creates an iterator over reference names
// that match the speicified glob. The glob is of the usual fnmatch
// type.
func (repo *Repository) NewReferenceIteratorGlob(glob string) (*ReferenceIterator, error) {
	cstr := C.CString(glob)
	defer C.free(unsafe.Pointer(cstr))
	var ptr *C.git_reference_iterator

	runtime.LockOSThread()
	defer runtime.UnlockOSThread()

	ret := C.git_reference_iterator_glob_new(&ptr, repo.ptr, cstr)
	if ret < 0 {
		return nil, LastError()
	}

	iter := &ReferenceIterator{repo: repo, ptr: ptr}
	runtime.SetFinalizer(iter, (*ReferenceIterator).Free)
	return iter, nil
}

// NextName retrieves the next reference name. If the iteration is over,
// the returned error is git.ErrIterOver
func (v *ReferenceIterator) NextName() (string, error) {
	var ptr *C.char

	runtime.LockOSThread()
	defer runtime.UnlockOSThread()

	ret := C.git_reference_next_name(&ptr, v.ptr)
	if ret == ITEROVER {
		return "", ErrIterOver
	}
	if ret < 0 {
		return "", LastError()
	}

	return C.GoString(ptr), nil
}

// Create a channel from the iterator. You can use range on the
// returned channel to iterate over all the references names. The channel
// will be closed in case any error is found.
func (v *ReferenceIterator) NameIter() <-chan string {
	ch := make(chan string)
	go func() {
		defer close(ch)
		name, err := v.NextName()
		for err == nil {
			ch <- name
			name, err = v.NextName()
		}
	}()

	return ch
}

// Next retrieves the next reference. If the iterationis over, the
// returned error is git.ErrIterOver
func (v *ReferenceIterator) Next() (*Reference, error) {
	var ptr *C.git_reference
	ret := C.git_reference_next(&ptr, v.ptr)
	if ret == ITEROVER {
		return nil, ErrIterOver
	}
	if ret < 0 {
		return nil, LastError()
	}

	return newReferenceFromC(ptr), nil
}

// Create a channel from the iterator. You can use range on the
// returned channel to iterate over all the references names. The channel
// will be closed in case any error is found.
func (v *ReferenceIterator) Iter() <-chan *Reference {
	ch := make(chan *Reference)
	go func() {
		defer close(ch)
		name, err := v.Next()
		for err == nil {
			ch <- name
			name, err = v.Next()
		}
	}()

	return ch
}

// Free the reference iterator
func (v *ReferenceIterator) Free() {
	runtime.SetFinalizer(v, nil)
	C.git_reference_iterator_free(v.ptr)
}<|MERGE_RESOLUTION|>--- conflicted
+++ resolved
@@ -34,12 +34,9 @@
 	ctarget := C.CString(target)
 	defer C.free(unsafe.Pointer(ctarget))
 
-<<<<<<< HEAD
-	runtime.LockOSThread()
-	defer runtime.UnlockOSThread()
-
-	ret := C.git_reference_symbolic_set_target(&ptr, v.ptr, ctarget)
-=======
+	runtime.LockOSThread()
+	defer runtime.UnlockOSThread()
+
 	csig := sig.toC()
 	defer C.free(unsafe.Pointer(csig))
 
@@ -47,7 +44,6 @@
 	defer C.free(unsafe.Pointer(cmsg))
 
 	ret := C.git_reference_symbolic_set_target(&ptr, v.ptr, ctarget, csig, cmsg)
->>>>>>> f66502aa
 	if ret < 0 {
 		return nil, LastError()
 	}
@@ -58,12 +54,9 @@
 func (v *Reference) SetTarget(target *Oid, sig *Signature, msg string) (*Reference, error) {
 	var ptr *C.git_reference
 
-<<<<<<< HEAD
-	runtime.LockOSThread()
-	defer runtime.UnlockOSThread()
-
-	ret := C.git_reference_set_target(&ptr, v.ptr, target.toC())
-=======
+	runtime.LockOSThread()
+	defer runtime.UnlockOSThread()
+
 	csig := sig.toC()
 	defer C.free(unsafe.Pointer(csig))
 
@@ -71,7 +64,6 @@
 	defer C.free(unsafe.Pointer(cmsg))
 
 	ret := C.git_reference_set_target(&ptr, v.ptr, target.toC(), csig, cmsg)
->>>>>>> f66502aa
 	if ret < 0 {
 		return nil, LastError()
 	}
@@ -93,15 +85,21 @@
 	return newReferenceFromC(ptr), nil
 }
 
-func (v *Reference) Rename(name string, force bool) (*Reference, error) {
+func (v *Reference) Rename(name string, force bool, sig *Signature, msg string) (*Reference, error) {
 	var ptr *C.git_reference
 	cname := C.CString(name)
 	defer C.free(unsafe.Pointer(cname))
 
-	runtime.LockOSThread()
-	defer runtime.UnlockOSThread()
-
-	ret := C.git_reference_rename(&ptr, v.ptr, cname, cbool(force))
+	csig := sig.toC()
+	defer C.free(unsafe.Pointer(csig))
+
+	cmsg := C.CString(msg)
+	defer C.free(unsafe.Pointer(cmsg))
+
+	runtime.LockOSThread()
+	defer runtime.UnlockOSThread()
+
+	ret := C.git_reference_rename(&ptr, v.ptr, cname, cbool(force), csig, cmsg)
 
 	if ret < 0 {
 		return nil, LastError()
