package git

/*
#include <git2.h>
#include <git2/errors.h>

extern int _go_git_treewalk(git_tree *tree, git_treewalk_mode mode, void *ptr);
*/
import "C"

import (
	"runtime"
	"time"
	"unsafe"
)

// Commit
type Commit struct {
	gitObject
}

func (c Commit) Message() string {
	return C.GoString(C.git_commit_message(c.ptr))
}

func (c Commit) Tree() (*Tree, error) {
	var ptr *C.git_object

	runtime.LockOSThread()
	defer runtime.UnlockOSThread()

	err := C.git_commit_tree(&ptr, c.ptr)
	if err < 0 {
		return nil, LastError()
	}

	return allocObject(ptr).(*Tree), nil
}

func (c Commit) TreeId() *Oid {
	return newOidFromC(C.git_commit_tree_id(c.ptr))
}

func (c Commit) Author() *Signature {
	ptr := C.git_commit_author(c.ptr)
	return newSignatureFromC(ptr)
}

func (c Commit) Committer() *Signature {
	ptr := C.git_commit_committer(c.ptr)
	return newSignatureFromC(ptr)
}

func (c *Commit) Parent(n uint) *Commit {
	var cobj *C.git_object
	ret := C.git_commit_parent(&cobj, c.ptr, C.uint(n))
	if ret != 0 {
		return nil
	}

	return allocObject(cobj).(*Commit)
}

func (c *Commit) ParentId(n uint) *Oid {
	return newOidFromC(C.git_commit_parent_id(c.ptr, C.uint(n)))
}

func (c *Commit) ParentCount() uint {
	return uint(C.git_commit_parentcount(c.ptr))
}

// Signature

type Signature struct {
	Name  string
	Email string
	When  time.Time
}

func newSignatureFromC(sig *C.git_signature) *Signature {
	// git stores minutes, go wants seconds
	loc := time.FixedZone("", int(sig.when.offset)*60)
	return &Signature{
		C.GoString(sig.name),
		C.GoString(sig.email),
		time.Unix(int64(sig.when.time), 0).In(loc),
	}
}

// the offset in mintes, which is what git wants
func (v *Signature) Offset() int {
	_, offset := v.When.Zone()
	return offset / 60
}

func (sig *Signature) toC() *C.git_signature {
<<<<<<< HEAD
=======

	if sig == nil {
		return nil
	}

>>>>>>> c6d1bde3
	var out *C.git_signature

	name := C.CString(sig.Name)
	defer C.free(unsafe.Pointer(name))

	email := C.CString(sig.Email)
	defer C.free(unsafe.Pointer(email))

	ret := C.git_signature_new(&out, name, email, C.git_time_t(sig.When.Unix()), C.int(sig.Offset()))
	if ret < 0 {
		return nil
	}

	return out
}<|MERGE_RESOLUTION|>--- conflicted
+++ resolved
@@ -94,14 +94,11 @@
 }
 
 func (sig *Signature) toC() *C.git_signature {
-<<<<<<< HEAD
-=======
 
 	if sig == nil {
 		return nil
 	}
 
->>>>>>> c6d1bde3
 	var out *C.git_signature
 
 	name := C.CString(sig.Name)
